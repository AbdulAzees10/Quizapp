import React, { useState, useMemo, useEffect } from 'react';
import { Question, Tags, TagSystem, Quiz } from '../../types';
import { TagSelector } from '../TagSelector/TagSelector';
import { PaginationControls } from '../PaginationControls/PaginationControls';
import katex from 'katex';
import { ReplaceQuestionModal } from "./ReplaceQuestionModal";
import { useSelector } from 'react-redux';

interface QuestionSelectorProps {
  questions: Question[];
  tagSystem: TagSystem;
  selectedQuestions: Question[];
  onSelect: (questions: Question[]) => void;
  maxSelect?: number;
  quizzes: Quiz[];
  section?: QuizSection; // Add this prop
}

export const QuestionSelector: React.FC<QuestionSelectorProps> = ({
  questions,
  tagSystem,
  selectedQuestions,
  onSelect,
  maxSelect,
  quizzes,
  section
}) => {
  const [filters, setFilters] = useState<Partial<Tags>>({});
  const [searchQuery, setSearchQuery] = useState('');
  const [expandedQuestionId, setExpandedQuestionId] = useState<string | null>(null);
  const [currentPage, setCurrentPage] = useState(1);
  const [questionsPerPage, setQuestionsPerPage] = useState(() => {
    const saved = localStorage.getItem('questionsPerPage');
    return saved ? parseInt(saved, 10) : 10;
  });
  const [isReplaceModalOpen, setIsReplaceModalOpen] = useState(false);
  const [replacingQuestionId, setReplacingQuestionId] = useState<string | null>(null);
  const [selectedQuestionsToSave, setSelectedQuestionsToSave] = useState<Question[]>([]);
<<<<<<< HEAD
  const [error, setError] = useState<string>("");
=======

>>>>>>> 4d64313a
  // Save questionsPerPage preference to localStorage
  useEffect(() => {
    localStorage.setItem('questionsPerPage', questionsPerPage.toString());
  }, [questionsPerPage]);

  // Reset to first page when filters or search changes
  useEffect(() => {
    setCurrentPage(1);
  }, [filters, searchQuery]);

  // Filter and search questions
  const filteredQuestions = useMemo(() => {
    return questions?.filter(question => {
      // Apply tag filters
      const matchesFilters = Object.entries(filters).every(([key, value]) => {
        if (!value) return true;
        return question.tags[key as keyof Tags] === value;
      });

      if (!matchesFilters) return false;

      // Apply search filter
      if (!searchQuery) return true;

      const searchIn = [
        question.question_text,
        question.option_a,
        question.option_b,
        question.option_c,
        question.option_d,
        question.explanation,
        Object.values(question.tags).join(' ')
      ].join(' ').toLowerCase();

      return searchIn.includes(searchQuery.toLowerCase());
    });
  }, [questions, filters, searchQuery]);

  const renderMathContent = (text: string) => {
    return text.split(/(\$\$[^\$]+\$\$|\$[^\$]+\$)/).map((part, index) => {
      if (part.startsWith('$$') && part.endsWith('$$')) {
        try {
          const math = part.slice(2, -2);
          return (
            <span key={index} className="block my-2" dangerouslySetInnerHTML={{
              __html: katex.renderToString(math, { displayMode: true })
            }} />
          );
        } catch (error) {
          return <span key={index} className="text-red-500">{part}</span>;
        }
      } else if (part.startsWith('$') && part.endsWith('$')) {
        try {
          const math = part.slice(1, -1);
          return (
            <span key={index} dangerouslySetInnerHTML={{
              __html: katex.renderToString(math, { displayMode: false })
            }} />
          );
        } catch (error) {
          return <span key={index} className="text-red-500">{part}</span>;
        }
      }
      return <span key={index}>{part}</span>;
    });
  };

  const handleQuestionToggle = (question: Question) => {
    const isSelected = selectedQuestionsToSave.some(q => q.id === question.id);
    
    if (isSelected) {
        setSelectedQuestionsToSave(selectedQuestionsToSave.filter(q => q.id !== question.id));
        onSelect(selectedQuestionsToSave);
    } else {
      if (maxSelect && selectedQuestionsToSave.length >= maxSelect) {
        return;
      }
      setSelectedQuestionsToSave([...selectedQuestionsToSave, question]);
      
    }
  };

  const handleSaveSection = () => {

    if(section?.TotalQuestion === undefined || section?.TotalQuestion === 0) {
      setError("Please enter the total number of questions for this section.");
      return false;
    }
   else if(section?.TotalQuestion && selectedQuestionsToSave.length !== section.TotalQuestion ) {
      setError(`Please select exactly ${section.TotalQuestion} questions. Currently selected: ${selectedQuestionsToSave.length}`);
      return false;
    }else{
      setError("");
      return true;
    }
   
    
  };

  const handleReplaceQuestion = (newQuestionId: string) => {
    const newSelectedQuestions = selectedQuestions.map((q) =>
      q.id === replacingQuestionId ? questions.find((question) => question.id === newQuestionId)! : q
    );
    onSelect(newSelectedQuestions);
    setReplacingQuestionId(null);
    setIsReplaceModalOpen(false);
  };

  const getQuizUsage = (questionId: string) => {
    return quizzes?.filter(quiz =>
      quiz.sections?.some(section =>
        section.questions?.some(q => q.id === questionId)
      )
    );
  };

  const isQuestionUsedInQuiz = (questionId: string) => {
    return quizzes?.some(quiz =>
      quiz.sections?.some(section =>
        section.questions?.some(q => q.id === questionId)
      )
    );
  };

  const renderTags = (tags: Tags, question: Question) => {
    const usedInQuizzes = getQuizUsage(question.id);

    return (
      <div className="flex flex-wrap gap-2 mt-2">
        {Object?.entries(tags)?.map(([key, value]) => (
          value && (
            <span
              key={key}
              className="inline-flex items-center px-2.5 py-0.5 rounded-full text-xs font-medium bg-blue-100 text-blue-800"
            >
              {key.replace('_', ' ')}: {value}
            </span>
          )
        ))}
        {usedInQuizzes?.length > 0 && (
          <span
            className="inline-flex items-center px-2.5 py-0.5 rounded-full text-xs font-medium bg-yellow-100 text-yellow-800"
          >
            Used in: {usedInQuizzes.map(quiz => quiz.title).join(', ')}
          </span>
        )}
      </div>
    );
  };

  return (
    <div className="space-y-6">
      {/* Search and Filters */}
      <div className="space-y-4">
        <input
          type="text"
          placeholder="Search questions..."
          value={searchQuery}
          onChange={(e) => setSearchQuery(e.target.value)}
          className="w-full px-4 py-2 border border-gray-300 rounded-md shadow-sm focus:ring-blue-500 focus:border-blue-500"
        />

        <TagSelector
          tags={filters as Tags}
          tagSystem={tagSystem}
          onChange={setFilters}
          onNewTag={() => {}}
          onNewHierarchicalTag={() => {}}
        />
      </div>

      {/* Add this new section for selected questions count */}
      <div className="flex justify-between items-center bg-blue-50 p-3 rounded-md">
        <div className="text-blue-700 font-medium">
          Selected Questions: {selectedQuestionsToSave.length}
          {section?.TotalQuestion && (
            <span className="ml-2 text-gray-600">
              / {section.TotalQuestion} required
            </span>
          )}
        </div>
        {section?.TotalQuestion && (
          <div className={`text-sm ${
            selectedQuestionsToSave.length === section.TotalQuestion 
              ? 'text-green-600' 
              : 'text-orange-600'
          }`}>
            {selectedQuestionsToSave.length === section.TotalQuestion 
              ? '✓ Correct number of questions selected'
              : `${section.TotalQuestion - selectedQuestionsToSave.length} more questions needed`
            }
          </div>
        )}
      </div>

      {/* Selected Count */}
      <div className="text-sm text-gray-600">
        Selected {selectedQuestionsToSave.length} questions
        {maxSelect && ` (max ${maxSelect})`}
      </div>

      {/* Questions List */}
      <div className="space-y-4">
        {/* Pagination Controls */}
        <PaginationControls
          currentPage={currentPage}
          totalItems={filteredQuestions.length}
          itemsPerPage={questionsPerPage}
          onPageChange={setCurrentPage}
          onItemsPerPageChange={(value) => {
            setQuestionsPerPage(value);
            setCurrentPage(1);
          }}
        />
        {/* <button
          onClick={handleSaveSection}
          className="px-4 py-2 bg-blue-600 text-white rounded-md hover:bg-blue-700"
        >
          Save Section
        </button> */}
        <div>
      {error && (
        <div className="mb-4 p-3 bg-red-100 text-red-700 rounded-md">
          {error}
        </div>
      )}
      {/* Existing QuestionSelector content */}
      <div className="mt-4">
        <button
          onClick={() => {
            if (handleSaveSection()) {
              // Proceed with saving
              onSelect(selectedQuestionsToSave);
            }
          }}
          className="px-4 py-2 bg-blue-600 text-white rounded-md hover:bg-blue-700"
        >
          Save Section
        </button>
      </div>
    </div>

    <div></div>

{/* 
        onSelect(selectedQuestionsToSave);
    setSelectedQuestionsToSave([]); // Clear the selection after saving */}

        {/* Questions */}
        {filteredQuestions
          .filter((question) => !selectedQuestions.some((q) => q.id === question.id))
          .slice((currentPage - 1) * questionsPerPage, currentPage * questionsPerPage)
          .map(question => {
          const isSelected = selectedQuestionsToSave.some(q => q.id === question.id);
          return (
            <div
              key={question.id}
              className={`bg-white shadow-sm rounded-lg p-6 border-2 ${
                isSelected ? 'border-blue-500' : 'border-transparent'
              }`}
            >
              <div className="flex justify-between items-start">
                <div className="flex-1">
                  <div className="prose max-w-none">
                    {renderMathContent(question.question_text)}
                  </div>
                  {question.image_url && (
                    <img
                      src={question.image_url}
                      alt="Question"
                      className="mt-4 max-w-full h-auto rounded-lg"
                    />
                  )}
                  {renderTags(question.tags, question)}
                </div>
                <div className="flex space-x-2 ml-4">
                  <button
                    onClick={() => handleQuestionToggle(question)}
                    className={`px-3 py-1 rounded-md text-sm font-medium ${
                      isSelected
                        ? 'bg-blue-100 text-blue-800 hover:bg-blue-200'
                        : 'bg-gray-100 text-gray-800 hover:bg-gray-200'
                    }`}
                    disabled={maxSelect ? selectedQuestionsToSave.length >= maxSelect && !isSelected : false}
                  >
                    {isSelected ? 'Selected' : 'Select'}
                  </button>
                
                  <button
                    onClick={() => setExpandedQuestionId(
                      expandedQuestionId === question.id ? null : question.id
                    )}
                    className="text-blue-600 hover:text-blue-800"
                  >
                    {expandedQuestionId === question.id ? 'Hide Details' : 'Show Details'}
                  </button>
                </div>
              </div>

              {expandedQuestionId === question.id && (
                <div className="mt-4 space-y-4">
                  {question.tags.question_type !== 'Numeric' && (
                    <div className="grid grid-cols-2 gap-4">
                      {['A', 'B', 'C', 'D'].map((letter) => {
                        const option = `option_${letter.toLowerCase()}` as keyof Question;
                        const imageUrl = `${option}_image_url` as keyof Question;
                        return (
                          <div key={letter}>
                            <span className="label">Option {letter}:</span>
                            <div className="mt-1">
                              {renderMathContent(question[option] as string)}
                              {question[imageUrl] && (
                                <img
                                  src={question[imageUrl] as string}
                                  alt={`Option ${letter} image`}
                                  className="mt-2 max-h-40 rounded-md"
                                />
                              )}
                            </div>
                          </div>
                        );
                      })}
                    </div>
                  )}

                  <div>
                    <span className="label">Correct Answer:</span>
                    <div className="mt-1">
                      {Array.isArray(question.correct_answer)
                        ? question.correct_answer.join(', ')
                        : question.correct_answer}
                    </div>
                  </div>

                  <div>
                    <span className="label">Explanation:</span>
                    <div className="mt-1 prose max-w-none">
                      {renderMathContent(question.explanation)}
                      {question.explanation_image_url && (
                        <img
                          src={question.explanation_image_url}
                          alt="Explanation image"
                          className="mt-2 max-h-40 rounded-md"
                        />
                      )}
                    </div>
                  </div>
                </div>
              )}
            </div>
          );
        })}

        {filteredQuestions.length === 0 && (
          <div className="text-center py-12 bg-white rounded-lg">
            <p className="text-gray-500">
              {searchQuery
                ? 'No questions found matching your search and filters.'
                : 'No questions found matching the selected filters.'}
            </p>
          </div>
        )}
      </div>
       {/* Replace Modal */}
       <ReplaceQuestionModal
        isOpen={isReplaceModalOpen}
        onClose={() => setIsReplaceModalOpen(false)}
        questions={questions}
        tagSystem={tagSystem}
        quizzes={quizzes}
        onReplace={handleReplaceQuestion}
      />
    </div>
  );
};<|MERGE_RESOLUTION|>--- conflicted
+++ resolved
@@ -36,11 +36,6 @@
   const [isReplaceModalOpen, setIsReplaceModalOpen] = useState(false);
   const [replacingQuestionId, setReplacingQuestionId] = useState<string | null>(null);
   const [selectedQuestionsToSave, setSelectedQuestionsToSave] = useState<Question[]>([]);
-<<<<<<< HEAD
-  const [error, setError] = useState<string>("");
-=======
-
->>>>>>> 4d64313a
   // Save questionsPerPage preference to localStorage
   useEffect(() => {
     localStorage.setItem('questionsPerPage', questionsPerPage.toString());
